--- conflicted
+++ resolved
@@ -1,27 +1,13 @@
 [build-system]
-requires = [ "setuptools>=61.0", "wheel",]
+requires = ["setuptools>=61.0", "wheel"]
 build-backend = "setuptools.build_meta"
 
 [project]
 name = "aclimate-v3-historical-location-etl"
-version = "0.0.2"
+version = "0.1.0"
 description = "ETL para procesamiento de datos históricos climaticos para locaciones de AClimate v3"
 readme = "README.md"
 requires-python = ">=3.10"
-<<<<<<< HEAD
-keywords = [ "etl", "climate", "data", "historical", "location",]
-classifiers = [ "Development Status :: 3 - Alpha", "Intended Audience :: Developers", "License :: OSI Approved :: MIT License", "Operating System :: OS Independent", "Programming Language :: Python :: 3", "Programming Language :: Python :: 3.10",]
-dependencies = [ "opentelemetry-api==1.22.0", "opentelemetry-distro==0.43b0", "opentelemetry-exporter-otlp==1.22.0", "opentelemetry-exporter-otlp-proto-common==1.22.0", "opentelemetry-exporter-otlp-proto-grpc==1.22.0", "opentelemetry-exporter-otlp-proto-http==1.22.0", "opentelemetry-instrumentation==0.43b0", "opentelemetry-proto==1.22.0", "opentelemetry-sdk==1.22.0", "opentelemetry-semantic-conventions==0.43b0", "python-dotenv>=0.19.0",]
-[[project.authors]]
-name = "Santiago Calderon"
-email = "s.calderon@cgiar.org"
-
-[project.license]
-text = "MIT"
-
-[project.optional-dependencies]
-dev = [ "pytest>=6.0", "pytest-cov>=4.0", "black>=22.0", "flake8>=4.0", "mypy>=0.900", "toml>=0.10.0",]
-=======
 license = { text = "MIT" }
 authors = [{ name = "Santiago Calderon", email = "s.calderon@cgiar.org" }]
 keywords = ["etl", "climate", "data", "historical", "location"]
@@ -103,18 +89,20 @@
     "toml>=0.10.0",
     "types-requests>=2.32.0",
 ]
->>>>>>> 77654b87
 
 [project.urls]
 Homepage = "https://github.com/CIAT-DAPA/aclimate_v3_historical_location_etl"
 Repository = "https://github.com/CIAT-DAPA/aclimate_v3_historical_location_etl"
 "Bug Tracker" = "https://github.com/CIAT-DAPA/aclimate_v3_historical_location_etl/issues"
 
+[tool.setuptools.packages.find]
+where = ["src"]
+
+[tool.setuptools.package-dir]
+"" = "src"
+
 [tool.black]
 line-length = 88
-<<<<<<< HEAD
-target-version = [ "py310",]
-=======
 target-version = ['py310']
 
 # Configuración de pytest
@@ -161,8 +149,8 @@
     "class .*\\bProtocol\\):",
     "@(abc\\.)?abstractmethod",
 ]
->>>>>>> 77654b87
 
+# Configuración de mypy
 [tool.mypy]
 python_version = "3.10"
 warn_return_any = true
@@ -179,32 +167,9 @@
 strict_equality = true
 ignore_missing_imports = true
 
+# Configuración de isort (opcional)
 [tool.isort]
 profile = "black"
 multi_line_output = 3
 line_length = 88
-known_first_party = [ "aclimate_v3_historical_location_etl",]
-
-[tool.setuptools.package-dir]
-"" = "src"
-
-[tool.pytest.ini_options]
-testpaths = [ "tests",]
-python_files = [ "test_*.py", "*_test.py",]
-python_classes = [ "Test*",]
-python_functions = [ "test_*",]
-addopts = [ "--strict-markers", "--strict-config", "--verbose", "--tb=short", "--cov=src", "--cov-report=term-missing", "--cov-report=html", "--cov-report=xml", "--cov-fail-under=60",]
-markers = [ "slow: marks tests as slow (deselect with '-m \"not slow\"')", "integration: marks tests as integration tests", "unit: marks tests as unit tests",]
-
-[tool.coverage.run]
-source = [ "src",]
-branch = true
-omit = [ "*/tests/*", "*/test_*", "*/conftest.py",]
-
-[tool.coverage.report]
-precision = 2
-show_missing = true
-exclude_lines = [ "pragma: no cover", "def __repr__", "if self.debug:", "if settings.DEBUG", "raise AssertionError", "raise NotImplementedError", "if 0:", "if __name__ == .__main__.:", "class .*\\bProtocol\\):", "@(abc\\.)?abstractmethod",]
-
-[tool.setuptools.packages.find]
-where = [ "src",]+known_first_party = ["aclimate_v3_historical_location_etl"]